<!DOCTYPE html>
<html lang="en">
<head>
    <meta charset="UTF-8" />
    <meta name="viewport" content="width=device-width, initial-scale=1.0" />
    <meta
        http-equiv="Content-Security-Policy"
        content="default-src 'self'; style-src 'self' 'unsafe-inline'; img-src 'self' http://127.0.0.1:* data: blob:; connect-src 'self' http://127.0.0.1:*; script-src 'self' 'sha256-GRUzBA7PzKYug7pqxv5rJaec5bwDCw1Vo6/IXwvD3Tc='"
    />

    <title>PocketBase</title>

    <link rel="apple-touch-icon" sizes="180x180" href="./images/favicon/apple-touch-icon.png">
    <link rel="icon" type="image/png" sizes="32x32" href="./images/favicon/favicon-32x32.png">
    <link rel="icon" type="image/png" sizes="16x16" href="./images/favicon/favicon-16x16.png">
    <link rel="manifest" href="./images/favicon/site.webmanifest">
    <link rel="mask-icon" href="./images/favicon/safari-pinned-tab.svg" color="#000000">
    <link rel="shortcut icon" href="./images/favicon/favicon.ico">
    <meta name="msapplication-TileColor" content="#ffffff">
    <meta name="msapplication-config" content="/images/favicon/browserconfig.xml">
    <meta name="theme-color" content="#ffffff">

    <!-- prefetch common tinymce resources to speed up the initial loading times -->
    <link rel="prefetch" href="./libs/tinymce/skins/content/default/content.min.css" as="style" />
    <link rel="prefetch" href="./libs/tinymce/skins/ui/pocketbase/skin.min.css" as="style" />
    <link rel="prefetch" href="./libs/tinymce/skins/ui/pocketbase/content.min.css" as="style" />
    <link rel="prefetch" href="./libs/tinymce/tinymce.min.js" as="script" />
    <link rel="prefetch" href="./libs/tinymce/themes/silver/theme.min.js" as="script" />
    <link rel="prefetch" href="./libs/tinymce/models/dom/model.min.js" as="script" />
    <link rel="prefetch" href="./libs/tinymce/icons/default/icons.min.js" as="script" />
    <link rel="prefetch" href="./libs/tinymce/plugins/directionality/plugin.min.js" as="script" />
    <link rel="prefetch" href="./libs/tinymce/plugins/autoresize/plugin.min.js" as="script" />
    <link rel="prefetch" href="./libs/tinymce/plugins/autolink/plugin.min.js" as="script" />
    <link rel="prefetch" href="./libs/tinymce/plugins/lists/plugin.min.js" as="script" />
    <link rel="prefetch" href="./libs/tinymce/plugins/link/plugin.min.js" as="script" />
    <link rel="prefetch" href="./libs/tinymce/plugins/image/plugin.min.js" as="script" />
    <link rel="prefetch" href="./libs/tinymce/plugins/searchreplace/plugin.min.js" as="script" />
    <link rel="prefetch" href="./libs/tinymce/plugins/fullscreen/plugin.min.js" as="script" />
    <link rel="prefetch" href="./libs/tinymce/plugins/media/plugin.min.js" as="script" />
    <link rel="prefetch" href="./libs/tinymce/plugins/table/plugin.min.js" as="script" />
    <link rel="prefetch" href="./libs/tinymce/plugins/code/plugin.min.js" as="script" />
    <link rel="prefetch" href="./libs/tinymce/plugins/codesample/plugin.min.js" as="script" />

    <script>
        window.Prism = window.Prism || {};
        window.Prism.manual = true;
    </script>
<<<<<<< HEAD
  <script type="module" crossorigin src="./assets/index-b606ec56.js"></script>
  <link rel="stylesheet" href="./assets/index-76391aa4.css">
=======
  <script type="module" crossorigin src="./assets/index-42f47088.js"></script>
  <link rel="stylesheet" href="./assets/index-f5fbc7a3.css">
>>>>>>> 18728732
</head>
<body>
    <div id="app"></div>
    
</body>
</html><|MERGE_RESOLUTION|>--- conflicted
+++ resolved
@@ -45,13 +45,8 @@
         window.Prism = window.Prism || {};
         window.Prism.manual = true;
     </script>
-<<<<<<< HEAD
-  <script type="module" crossorigin src="./assets/index-b606ec56.js"></script>
+  <script type="module" crossorigin src="./assets/index-0408ee15.js"></script>
   <link rel="stylesheet" href="./assets/index-76391aa4.css">
-=======
-  <script type="module" crossorigin src="./assets/index-42f47088.js"></script>
-  <link rel="stylesheet" href="./assets/index-f5fbc7a3.css">
->>>>>>> 18728732
 </head>
 <body>
     <div id="app"></div>
