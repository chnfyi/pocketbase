--- conflicted
+++ resolved
@@ -1,4 +1,3 @@
-<<<<<<< HEAD
 ## v0.17.0-WIP
 
 - Added Instagram OAuth2 provider ([#2534](https://github.com/pocketbase/pocketbase/pull/2534); thanks @pnmcosta).
@@ -63,13 +62,13 @@
   ```
 
 - Refactored `apis.ApiError` validation errors serialization to allow `map[string]error` and `map[string]any` when generating the public safe formatted `ApiError.Data`.
-=======
+
+
 ## v0.16.5
 
 - Fixed the Admin UI serialization of implicit relation display fields ([#2675](https://github.com/pocketbase/pocketbase/issues/2675)).
 
 - Reset the Admin UI sort in case the active sort collection field is renamed or deleted.
->>>>>>> 87a6f1be
 
 
 ## v0.16.4
